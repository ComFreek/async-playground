{
  "name": "comfreek-async-playground",
  "version": "0.0.1",
  "description": "",
  "private": true,
  "scripts": {
    "test": "nyc mocha --harmony --require ts-node/register --require source-map-support/register --recursive **/*.spec.ts",
    "coverage": "nyc report --reporter=text-lcov | coveralls",
    "build-docs": "node node_modules/typedoc/bin/typedoc --out docs queue/ semaphore/ && echo .nojekyll > docs/.nojekyll"
  },
  "author": "ComFreek <comfreek@outlook.com>",
  "homepage": "https://github.com/ComFreek/async-playground",
  "bugs": "https://github.com/ComFreek/async-playground/issues",
  "repository": "github:ComFreek/async-playground",
  "license": "ISC",
  "nyc": {
    "extension": [
      ".ts",
      ".tsx"
    ],
    "exclude": [
      "**/*.spec.ts",
      "**/*.common-spec.ts",
      "coverage/**",
      "docs/**",
      "examples/**"
    ],
    "reporter": [
      "html"
    ],
    "all": true,
    "cache": false
  },
  "renovate": {
    "extends": ["config:base"]
  },
  "dependencies": {},
  "devDependencies": {
    "@types/chai": "4.2.15",
    "@types/chai-as-promised": "7.1.3",
    "@types/lodash": "4.14.168",
    "@types/mocha": "8.2.0",
    "@types/node": "13.13.40",
    "chai": "4.3.0",
    "chai-as-promised": "7.1.1",
    "coveralls": "3.1.0",
    "mocha": "8.2.1",
    "nyc": "15.1.0",
    "source-map-support": "0.5.19",
    "ts-node": "9.1.1",
<<<<<<< HEAD
    "typedoc": "0.20.24",
    "typescript": "4.1.3"
=======
    "typedoc": "0.20.20",
    "typescript": "4.1.5"
>>>>>>> 58c4353e
  }
}<|MERGE_RESOLUTION|>--- conflicted
+++ resolved
@@ -48,12 +48,7 @@
     "nyc": "15.1.0",
     "source-map-support": "0.5.19",
     "ts-node": "9.1.1",
-<<<<<<< HEAD
     "typedoc": "0.20.24",
-    "typescript": "4.1.3"
-=======
-    "typedoc": "0.20.20",
     "typescript": "4.1.5"
->>>>>>> 58c4353e
   }
 }