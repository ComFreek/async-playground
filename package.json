{
  "name": "comfreek-async-playground",
  "version": "0.0.1",
  "description": "",
  "private": true,
  "scripts": {
    "test": "nyc mocha --harmony --require ts-node/register --require source-map-support/register --recursive **/*.spec.ts",
    "coverage": "nyc report --reporter=text-lcov | coveralls",
    "build-docs": "node node_modules/typedoc/bin/typedoc --out docs queue/ semaphore/ && echo .nojekyll > docs/.nojekyll"
  },
  "author": "ComFreek <comfreek@outlook.com>",
  "homepage": "https://github.com/ComFreek/async-playground",
  "bugs": "https://github.com/ComFreek/async-playground/issues",
  "repository": "github:ComFreek/async-playground",
  "license": "ISC",
  "nyc": {
    "extension": [
      ".ts",
      ".tsx"
    ],
    "exclude": [
      "**/*.spec.ts",
      "**/*.common-spec.ts",
      "coverage/**",
      "docs/**",
      "examples/**"
    ],
    "reporter": [
      "html"
    ],
    "all": true,
    "cache": false
  },
  "renovate": {
    "extends": ["config:base"]
  },
  "dependencies": {},
  "devDependencies": {
    "@types/chai": "4.2.15",
    "@types/chai-as-promised": "7.1.3",
    "@types/lodash": "4.14.168",
    "@types/mocha": "8.2.0",
<<<<<<< HEAD
    "@types/node": "13.13.41",
    "chai": "4.2.0",
=======
    "@types/node": "13.13.40",
    "chai": "4.3.0",
>>>>>>> 47932cdc
    "chai-as-promised": "7.1.1",
    "coveralls": "3.1.0",
    "mocha": "8.2.1",
    "nyc": "15.1.0",
    "source-map-support": "0.5.19",
    "ts-node": "9.1.1",
    "typedoc": "0.20.24",
    "typescript": "4.1.5"
  }
}<|MERGE_RESOLUTION|>--- conflicted
+++ resolved
@@ -40,13 +40,8 @@
     "@types/chai-as-promised": "7.1.3",
     "@types/lodash": "4.14.168",
     "@types/mocha": "8.2.0",
-<<<<<<< HEAD
     "@types/node": "13.13.41",
-    "chai": "4.2.0",
-=======
-    "@types/node": "13.13.40",
     "chai": "4.3.0",
->>>>>>> 47932cdc
     "chai-as-promised": "7.1.1",
     "coveralls": "3.1.0",
     "mocha": "8.2.1",
